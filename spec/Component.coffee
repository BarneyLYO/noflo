--- conflicted
+++ resolved
@@ -601,16 +601,7 @@
       sin1.post new noflo.IP 'data', 'boo'
 
     it 'should isolate packets with different scopes', (done) ->
-<<<<<<< HEAD
-      c = new component.Component
-=======
-      foo1 = 'Josh'
-      bar1 = 'Laura'
-      bar2 = 'Luke'
-      foo2 = 'Jane'
-
-      c = new noflo.Component
->>>>>>> 5b029196
+      c = new noflo.Component
         inPorts:
           foo: datatype: 'string'
           bar: datatype: 'string'
@@ -667,7 +658,7 @@
       sin1.post new noflo.IP 'data', 'foo', scope: 'foo'
 
     it 'should support integer scopes', (done) ->
-      c = new component.Component
+      c = new noflo.Component
         inPorts:
           foo: datatype: 'string'
           bar: datatype: 'string'
@@ -700,12 +691,12 @@
             chai.expect(ip.data).to.equal 'Tom and Anna'
             done()
 
-      sin1.post new IP 'data', 'Tom'
-      sin1.post new IP 'data', 'Josh', scope: 1
-      sin2.post new IP 'data', 'Luke', scope: 0
-      sin2.post new IP 'data', 'Laura', scope: 1
-      sin1.post new IP 'data', 'Jane', scope: 0
-      sin2.post new IP 'data', 'Anna'
+      sin1.post new noflo.IP 'data', 'Tom'
+      sin1.post new noflo.IP 'data', 'Josh', scope: 1
+      sin2.post new noflo.IP 'data', 'Luke', scope: 0
+      sin2.post new noflo.IP 'data', 'Laura', scope: 1
+      sin1.post new noflo.IP 'data', 'Jane', scope: 0
+      sin2.post new noflo.IP 'data', 'Anna'
 
     it 'should preserve order between input and output', (done) ->
       c = new noflo.Component
