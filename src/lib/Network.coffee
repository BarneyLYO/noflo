--- conflicted
+++ resolved
@@ -451,21 +451,17 @@
     else
       setTimeout send, 0
 
-<<<<<<< HEAD
   isStarted: () ->
     @started
 
-  start: ->
-    @started = true
-=======
   startupComponents: ->
     # Perform any startup routines necessary for every component.
     for id, process of @processes
       process.component.start()
 
   start: ->
+    @started = true
     @startupComponents()
->>>>>>> 2037347c
     @sendInitials()
 
   stop: ->
