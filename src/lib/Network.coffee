#     NoFlo - Flow-Based Programming for JavaScript
#     (c) 2013-2016 TheGrid (Rituwall Inc.)
#     (c) 2011-2012 Henri Bergius, Nemein
#     NoFlo may be freely distributed under the MIT license
internalSocket = require "./InternalSocket"
graph = require "./Graph"
{EventEmitter} = require 'events'
platform = require './Platform'
componentLoader = require './ComponentLoader'
utils = require './Utils'

# ## The NoFlo network coordinator
#
# NoFlo networks consist of processes connected to each other
# via sockets attached from outports to inports.
#
# The role of the network coordinator is to take a graph and
# instantiate all the necessary processes from the designated
# components, attach sockets between them, and handle the sending
# of Initial Information Packets.
class Network extends EventEmitter
  # Processes contains all the instantiated components for this network
  processes: {}
  # Connections contains all the socket connections in the network
  connections: []
  # Initials contains all Initial Information Packets (IIPs)
  initials: []
  # Container to hold sockets that will be sending default data.
  defaults: []
  # The Graph this network is instantiated with
  graph: null
  # Start-up timestamp for the network, used for calculating uptime
  startupDate: null
  portBuffer: {}

  # All NoFlo networks are instantiated with a graph. Upon instantiation
  # they will load all the needed components, instantiate them, and
  # set up the defined connections and IIPs.
  #
  # The network will also listen to graph changes and modify itself
  # accordingly, including removing connections, adding new nodes,
  # and sending new IIPs.
  constructor: (graph, @options = {}) ->
    @processes = {}
    @connections = []
    @initials = []
    @nextInitials = []
    @defaults = []
    @graph = graph
    @started = false
    @debug = true
    @connectionCount = 0

    # On Node.js we default the baseDir for component loading to
    # the current working directory
    unless platform.isBrowser()
      @baseDir = graph.baseDir or process.cwd()
    # On browser we default the baseDir to the Component loading
    # root
    else
      @baseDir = graph.baseDir or '/'

    # As most NoFlo networks are long-running processes, the
    # network coordinator marks down the start-up time. This
    # way we can calculate the uptime of the network.
    @startupDate = null

    # Initialize a Component Loader for the network
    if graph.componentLoader
      @loader = graph.componentLoader
    else
      @loader = new componentLoader.ComponentLoader @baseDir, @options

  # The uptime of the network is the current time minus the start-up
  # time, in seconds.
  uptime: ->
    return 0 unless @startupDate
    new Date() - @startupDate

  # Emit a 'start' event on the first connection, and 'end' event when
  # last connection has been closed
  increaseConnections: ->
    if @connectionCount is 0
      # First connection opened, execution has now started
      @setStarted true
    @connectionCount++
  decreaseConnections: ->
    @connectionCount--
    return if @connectionCount
    # Last connection closed, execution has now ended
    # We do this in debounced way in case there is an in-flight operation still
    unless @debouncedEnd
      @debouncedEnd = utils.debounce =>
        return if @connectionCount
        @setStarted false
      , 50
    do @debouncedEnd

  # ## Loading components
  #
  # Components can be passed to the NoFlo network in two ways:
  #
  # * As direct, instantiated JavaScript objects
  # * As filenames
  load: (component, metadata, callback) ->
    @loader.load component, callback, metadata

  # ## Add a process to the network
  #
  # Processes can be added to a network at either start-up time
  # or later. The processes are added with a node definition object
  # that includes the following properties:
  #
  # * `id`: Identifier of the process in the network. Typically a string
  # * `component`: Filename or path of a NoFlo component, or a component instance object
  addNode: (node, callback) ->
    # Processes are treated as singletons by their identifier. If
    # we already have a process with the given ID, return that.
    if @processes[node.id]
      callback null, @processes[node.id] if callback
      return

    process =
      id: node.id

    # No component defined, just register the process but don't start.
    unless node.component
      @processes[process.id] = process
      callback null, process if callback
      return

    # Load the component for the process.
    @load node.component, node.metadata, (err, instance) =>
      return callback err if err
      instance.nodeId = node.id
      process.component = instance

      # Inform the ports of the node name
      # FIXME: direct process.component.inPorts/outPorts access is only for legacy compat
      inPorts = process.component.inPorts.ports or process.component.inPorts
      outPorts = process.component.outPorts.ports or process.component.outPorts
      for name, port of inPorts
        port.node = node.id
        port.nodeInstance = instance
        port.name = name

      for name, port of outPorts
        port.node = node.id
        port.nodeInstance = instance
        port.name = name

      @subscribeSubgraph process if instance.isSubgraph()

      @subscribeNode process

      # Store and return the process instance
      @processes[process.id] = process
      callback null, process if callback

  removeNode: (node, callback) ->
    unless @processes[node.id]
      return callback new Error "Node #{node.id} not found"
    @processes[node.id].component.shutdown()
    delete @processes[node.id]
    callback null if callback

  renameNode: (oldId, newId, callback) ->
    process = @getNode oldId
    return callback new Error "Process #{oldId} not found" unless process

    # Inform the process of its ID
    process.id = newId

    # Inform the ports of the node name
<<<<<<< HEAD
    for name, port of process.component.inPorts.ports
      port.node = newId
    for name, port of process.component.outPorts.ports
=======
    # FIXME: direct process.component.inPorts/outPorts access is only for legacy compat
    inPorts = process.component.inPorts.ports or process.component.inPorts
    outPorts = process.component.outPorts.ports or process.component.outPorts
    for name, port of inPorts
      port.node = newId
    for name, port of outPorts
>>>>>>> 3af1cc61
      port.node = newId

    @processes[newId] = process
    delete @processes[oldId]
    callback null if callback

  # Get process by its ID.
  getNode: (id) ->
    @processes[id]

  connect: (done = ->) ->
    # Wrap the future which will be called when done in a function and return
    # it
    callStack = 0
    serialize = (next, add) =>
      (type) =>
        # Add either a Node, an Initial, or an Edge and move on to the next one
        # when done
        this["add#{type}"] add, (err) ->
          console.log err if err
          return done err if err
          callStack++
          if callStack % 100 is 0
            setTimeout ->
              next type
            , 0
            return
          next type

    # Subscribe to graph changes when everything else is done
    subscribeGraph = =>
      @subscribeGraph()
      done()

    # Serialize default socket creation then call callback when done
    setDefaults = utils.reduceRight @graph.nodes, serialize, subscribeGraph

    # Serialize initializers then call defaults.
    initializers = utils.reduceRight @graph.initializers, serialize, -> setDefaults "Defaults"

    # Serialize edge creators then call the initializers.
    edges = utils.reduceRight @graph.edges, serialize, -> initializers "Initial"

    # Serialize node creators then call the edge creators
    nodes = utils.reduceRight @graph.nodes, serialize, -> edges "Edge"
    # Start with node creators
    nodes "Node"

  connectPort: (socket, process, port, index, inbound) ->
    if inbound
      socket.to =
        process: process
        port: port
        index: index

      unless process.component.inPorts and process.component.inPorts[port]
        throw new Error "No inport '#{port}' defined in process #{process.id} (#{socket.getId()})"
        return
      if process.component.inPorts[port].isAddressable()
        return process.component.inPorts[port].attach socket, index
      return process.component.inPorts[port].attach socket

    socket.from =
      process: process
      port: port
      index: index

    unless process.component.outPorts and process.component.outPorts[port]
      throw new Error "No outport '#{port}' defined in process #{process.id} (#{socket.getId()})"
      return

    if process.component.outPorts[port].isAddressable()
      return process.component.outPorts[port].attach socket, index
    process.component.outPorts[port].attach socket

  subscribeGraph: ->
    # A NoFlo graph may change after network initialization.
    # For this, the network subscribes to the change events from
    # the graph.
    #
    # In graph we talk about nodes and edges. Nodes correspond
    # to NoFlo processes, and edges to connections between them.
    graphOps = []
    processing = false
    registerOp = (op, details) ->
      graphOps.push
        op: op
        details: details
    processOps = (err) =>
      if err
        throw err if @listeners('process-error').length is 0
        @emit 'process-error', err

      unless graphOps.length
        processing = false
        return
      processing = true
      op = graphOps.shift()
      cb = processOps
      switch op.op
        when 'renameNode'
          @renameNode op.details.from, op.details.to, cb
        else
          @[op.op] op.details, cb

    @graph.on 'addNode', (node) =>
      registerOp 'addNode', node
      do processOps unless processing
    @graph.on 'removeNode', (node) =>
      registerOp 'removeNode', node
      do processOps unless processing
    @graph.on 'renameNode', (oldId, newId) =>
      registerOp 'renameNode',
        from: oldId
        to: newId
      do processOps unless processing
    @graph.on 'addEdge', (edge) =>
      registerOp 'addEdge', edge
      do processOps unless processing
    @graph.on 'removeEdge', (edge) =>
      registerOp 'removeEdge', edge
      do processOps unless processing
    @graph.on 'addInitial', (iip) =>
      registerOp 'addInitial', iip
      do processOps unless processing
    @graph.on 'removeInitial', (iip) =>
      registerOp 'removeInitial', iip
      do processOps unless processing

  subscribeSubgraph: (node) ->
    unless node.component.isReady()
      node.component.once 'ready', =>
        @subscribeSubgraph node
      return

    return unless node.component.network

    node.component.network.setDebug @debug

    emitSub = (type, data) =>
      if type is 'process-error' and @listeners('process-error').length is 0
        throw data.error if data.id and data.metadata and data.error
        throw data
      do @increaseConnections if type is 'connect'
      do @decreaseConnections if type is 'disconnect'
      data = {} unless data
      if data.subgraph
        unless data.subgraph.unshift
          data.subgraph = [data.subgraph]
        data.subgraph = data.subgraph.unshift node.id
      else
        data.subgraph = [node.id]
      @emit type, data

    node.component.network.on 'connect', (data) -> emitSub 'connect', data
    node.component.network.on 'begingroup', (data) -> emitSub 'begingroup', data
    node.component.network.on 'data', (data) -> emitSub 'data', data
    node.component.network.on 'endgroup', (data) -> emitSub 'endgroup', data
    node.component.network.on 'disconnect', (data) -> emitSub 'disconnect', data
    node.component.network.on 'process-error', (data) ->
      emitSub 'process-error', data

  # Subscribe to events from all connected sockets and re-emit them
  subscribeSocket: (socket) ->
    socket.on 'connect', =>
      do @increaseConnections
      @emit 'connect',
        id: socket.getId()
        socket: socket
        metadata: socket.metadata
    socket.on 'begingroup', (group) =>
      @emit 'begingroup',
        id: socket.getId()
        socket: socket
        group: group
        metadata: socket.metadata
    socket.on 'data', (data) =>
      @emit 'data',
        id: socket.getId()
        socket: socket
        data: data
        metadata: socket.metadata
    socket.on 'endgroup', (group) =>
      @emit 'endgroup',
        id: socket.getId()
        socket: socket
        group: group
        metadata: socket.metadata
    socket.on 'disconnect', =>
      do @decreaseConnections
      @emit 'disconnect',
        id: socket.getId()
        socket: socket
        metadata: socket.metadata
    socket.on 'error', (event) =>
      if @listeners('process-error').length is 0
        throw event.error if event.id and event.metadata and event.error
        throw event
      @emit 'process-error', event

  subscribeNode: (node) ->
    return unless node.component.getIcon
    node.component.on 'icon', =>
      @emit 'icon',
        id: node.id
        icon: node.component.getIcon()

  addEdge: (edge, callback) ->
    socket = internalSocket.createSocket edge.metadata
    socket.setDebug @debug

    from = @getNode edge.from.node
    unless from
      return callback new Error "No process defined for outbound node #{edge.from.node}"
    unless from.component
      return callback new Error "No component defined for outbound node #{edge.from.node}"
    unless from.component.isReady()
      from.component.once "ready", =>
        @addEdge edge, callback

      return

    to = @getNode edge.to.node
    unless to
      return callback new Error "No process defined for inbound node #{edge.to.node}"
    unless to.component
      return callback new Error "No component defined for inbound node #{edge.to.node}"
    unless to.component.isReady()
      to.component.once "ready", =>
        @addEdge edge, callback

      return

    # Subscribe to events from the socket
    @subscribeSocket socket

    @connectPort socket, to, edge.to.port, edge.to.index, true
    @connectPort socket, from, edge.from.port, edge.from.index, false

    @connections.push socket
    callback() if callback

  removeEdge: (edge, callback) ->
    for connection in @connections
      continue unless connection
      continue unless edge.to.node is connection.to.process.id and edge.to.port is connection.to.port
      connection.to.process.component.inPorts[connection.to.port].detach connection
      if edge.from.node
        if connection.from and edge.from.node is connection.from.process.id and edge.from.port is connection.from.port
          connection.from.process.component.outPorts[connection.from.port].detach connection
      @connections.splice @connections.indexOf(connection), 1
      do callback if callback

  addDefaults: (node, callback) ->

    process = @processes[node.id]

    unless process.component.isReady()
      process.component.setMaxListeners 0 if process.component.setMaxListeners
      process.component.once "ready", =>
        @addDefaults process, callback
      return

    for key, port of process.component.inPorts.ports
      # Attach a socket to any defaulted inPorts as long as they aren't already attached.
      # TODO: hasDefault existence check is for backwards compatibility, clean
      #       up when legacy ports are removed.
      if typeof port.hasDefault is 'function' and port.hasDefault() and not port.isAttached()
        socket = internalSocket.createSocket()
        socket.setDebug @debug

        # Subscribe to events from the socket
        @subscribeSocket socket

        @connectPort socket, process, key, undefined, true

        @connections.push socket

        @defaults.push socket

    callback() if callback

  addInitial: (initializer, callback) ->
    socket = internalSocket.createSocket initializer.metadata
    socket.setDebug @debug

    # Subscribe to events from the socket
    @subscribeSocket socket

    to = @getNode initializer.to.node
    unless to
      return callback new Error "No process defined for inbound node #{initializer.to.node}"

    unless to.component.isReady() or to.component.inPorts[initializer.to.port]
      to.component.setMaxListeners 0 if to.component.setMaxListeners
      to.component.once "ready", =>
        @addInitial initializer, callback
      return

    @connectPort socket, to, initializer.to.port, initializer.to.index, true

    @connections.push socket

    init =
      socket: socket
      data: initializer.from.data
    @initials.push init
    @nextInitials.push init

    do @sendInitials if @isStarted()

    callback() if callback

  removeInitial: (initializer, callback) ->
    for connection in @connections
      continue unless connection
      continue unless initializer.to.node is connection.to.process.id and initializer.to.port is connection.to.port
      connection.to.process.component.inPorts[connection.to.port].detach connection
      @connections.splice @connections.indexOf(connection), 1

      for init in @initials
        continue unless init
        continue unless init.socket is connection
        @initials.splice @initials.indexOf(init), 1
      for init in @nextInitials
        continue unless init
        continue unless init.socket is connection
        @nextInitials.splice @nextInitials.indexOf(init), 1

    do callback if callback

  sendInitial: (initial) ->
    initial.socket.connect()
    initial.socket.send initial.data
    initial.socket.disconnect()

  sendInitials: (callback) ->
    unless callback
      callback = ->

    send = =>
      @sendInitial initial for initial in @initials
      @initials = []
      do callback

    if typeof process isnt 'undefined' and process.execPath and process.execPath.indexOf('node') isnt -1
      # nextTick is faster on Node.js
      process.nextTick send
    else
      setTimeout send, 0

  isStarted: ->
    @started

  isRunning: ->
    return false unless @started
    @connectionCount > 0

  startComponents: (callback) ->
    unless callback
      callback = ->

    # Emit start event when all processes are started
    count = 0
    length = if @processes then Object.keys(@processes).length else 0
    onProcessStart = ->
      count++
      callback() if count is length

    # Perform any startup routines necessary for every component.
    return callback() unless @processes and Object.keys(@processes).length
    for id, process of @processes
      process.component.on 'start', onProcessStart
      process.component.start()

  sendDefaults: (callback) ->
    unless callback
      callback = ->

    return callback() unless @defaults.length

    for socket in @defaults
      # Don't send defaults if more than one socket is present on the port.
      # This case should only happen when a subgraph is created as a component
      # as its network is instantiated and its inputs are serialized before
      # a socket is attached from the "parent" graph.
      continue unless socket.to.process.component.inPorts[socket.to.port].sockets.length is 1
      socket.connect()
      socket.send()
      socket.disconnect()

    do callback

  start: (callback) ->
    unless callback
      platform.deprecated 'Calling network.start() without callback is deprecated'
      callback = ->

    if @started
      @stop (err) =>
        return callback err if err
        @start callback
      return

    @initials = @nextInitials.slice 0
    @startComponents (err) =>
      return callback err if err
      @sendInitials (err) =>
        return callback err if err
        @sendDefaults (err) =>
          return callback err if err
          @setStarted true
          callback null

  stop: (callback) ->
    unless callback
<<<<<<< HEAD
      callback = ->
=======
      platform.deprecated 'Calling network.stop() without callback is deprecated'
      callback = ->

>>>>>>> 3af1cc61
    # Disconnect all connections
    for connection in @connections
      continue unless connection.isConnected()
      connection.disconnect()
    # Emit start event when all processes are started
    count = 0
    length = if @processes then Object.keys(@processes).length else 0
    onProcessEnd = =>
      count++
      if count is length
        @setStarted false
        callback()
    unless @processes and Object.keys(@processes).length
      @setStarted false
      return callback()
    # Tell processes to shut down
    for id, process of @processes
      process.component.on 'end', onProcessEnd
      process.component.shutdown()
<<<<<<< HEAD
=======
    @setStarted false
    do callback
>>>>>>> 3af1cc61

  setStarted: (started) ->
    return if @started is started
    unless started
      # Ending the execution
      @started = false
      @emit 'end',
        start: @startupDate
        end: new Date
        uptime: @uptime()
      return

    # Starting the execution
    @startupDate = new Date unless @startupDate
    @started = true
    @emit 'start',
      start: @startupDate

  getDebug: () ->
    @debug

  setDebug: (active) ->
    return if active == @debug
    @debug = active

    for socket in @connections
      socket.setDebug active
    for processId, process of @processes
      instance = process.component
      instance.network.setDebug active if instance.isSubgraph()

exports.Network = Network<|MERGE_RESOLUTION|>--- conflicted
+++ resolved
@@ -172,18 +172,12 @@
     process.id = newId
 
     # Inform the ports of the node name
-<<<<<<< HEAD
-    for name, port of process.component.inPorts.ports
-      port.node = newId
-    for name, port of process.component.outPorts.ports
-=======
     # FIXME: direct process.component.inPorts/outPorts access is only for legacy compat
     inPorts = process.component.inPorts.ports or process.component.inPorts
     outPorts = process.component.outPorts.ports or process.component.outPorts
     for name, port of inPorts
       port.node = newId
     for name, port of outPorts
->>>>>>> 3af1cc61
       port.node = newId
 
     @processes[newId] = process
@@ -600,13 +594,9 @@
 
   stop: (callback) ->
     unless callback
-<<<<<<< HEAD
-      callback = ->
-=======
       platform.deprecated 'Calling network.stop() without callback is deprecated'
       callback = ->
 
->>>>>>> 3af1cc61
     # Disconnect all connections
     for connection in @connections
       continue unless connection.isConnected()
@@ -626,11 +616,6 @@
     for id, process of @processes
       process.component.on 'end', onProcessEnd
       process.component.shutdown()
-<<<<<<< HEAD
-=======
-    @setStarted false
-    do callback
->>>>>>> 3af1cc61
 
   setStarted: (started) ->
     return if @started is started
