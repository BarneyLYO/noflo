{
  "name": "noflo",
  "description": "Flow-Based Programming environment for JavaScript",
  "keywords": [
    "fbp",
    "workflow",
    "flow"
  ],
  "author": "Henri Bergius <henri.bergius@iki.fi>",
  "version": "0.5.14",
  "license": "MIT",
  "engines": {
    "node": ">=0.6.0"
  },
  "dependencies": {
    "babel-core": "5.8.24",
    "cli": "0.9.0",
    "cli-color": "0.3.3",
    "coffee-script": "1.10.0",
    "fbp": "1.1.2",
    "npmlog": "0.0.6",
    "read-installed": "2.0.7",
    "shell": "0.2.10",
    "underscore": "1.8.3"
  },
  "devDependencies": {
<<<<<<< HEAD
    "chai": "1.9.2",
    "grunt": "0.4.5",
=======
    "chai": "3.3.0",
    "chai-json-schema": "1.1.0",
    "grunt": "0.4.4",
>>>>>>> 38cbf184
    "grunt-cli": "0.1.12",
    "grunt-coffeelint": "0.0.13",
    "grunt-contrib-coffee": "0.11.1",
    "grunt-contrib-connect": "0.8.0",
    "grunt-contrib-uglify": "0.6.0",
    "grunt-contrib-watch": "~0.6.1",
    "grunt-mocha-phantomjs": "0.7.0",
    "grunt-mocha-test": "^0.12.7",
    "grunt-noflo-browser": "0.1.10",
    "grunt-noflo-manifest": "^0.1.11",
    "mocha": "1.21.5",
    "tv4": "^1.2.7"
  },
  "main": "./lib/NoFlo",
  "bin": {
    "noflo": "./bin/noflo"
  },
  "homepage": "http://noflojs.org/",
  "repository": {
    "type": "git",
    "url": "git://github.com/noflo/noflo.git"
  },
  "scripts": {
    "test": "./node_modules/.bin/grunt test"
  },
  "docco_husky": {
    "output_dir": "docs",
    "project_name": "NoFlo"
  }
}<|MERGE_RESOLUTION|>--- conflicted
+++ resolved
@@ -24,14 +24,8 @@
     "underscore": "1.8.3"
   },
   "devDependencies": {
-<<<<<<< HEAD
-    "chai": "1.9.2",
+    "chai": "3.3.0",
     "grunt": "0.4.5",
-=======
-    "chai": "3.3.0",
-    "chai-json-schema": "1.1.0",
-    "grunt": "0.4.4",
->>>>>>> 38cbf184
     "grunt-cli": "0.1.12",
     "grunt-coffeelint": "0.0.13",
     "grunt-contrib-coffee": "0.11.1",
