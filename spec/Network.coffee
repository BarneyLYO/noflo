--- conflicted
+++ resolved
@@ -9,7 +9,6 @@
 
 describe 'NoFlo Network', ->
   Split = ->
-<<<<<<< HEAD
     new noflo.Component
       inPorts:
         in: datatype: 'all'
@@ -44,51 +43,6 @@
         data = input.getData 'in'
         cb data
         output.done()
-=======
-    c = new noflo.Component
-    c.stopped = false
-    c.inPorts.add 'in',
-      datatype: 'all'
-    c.outPorts.add 'out',
-      datatype: 'all'
-    c.start = ->
-      c.stopped = false
-      c.started = true
-    c.shutdown = ->
-      c.stopped = true
-      c.started = false
-    c.process (input, output) ->
-      data = input.getData 'in'
-      output.sendDone
-        out: data
-  Merge = ->
-    c = new noflo.Component
-    c.stopped = false
-    c.inPorts.add 'in',
-      datatype: 'all'
-    c.outPorts.add 'out',
-      datatype: 'all'
-    c.process (input, output) ->
-      data = input.getData 'in'
-      output.sendDone
-        out: data
-  Callback = ->
-    c = new noflo.Component
-    c.stopped = false
-    c.inPorts.add 'in',
-      datatype: 'all'
-    c.inPorts.add 'callback',
-      datatype: 'function'
-      control: true
-    c.outPorts.add 'out',
-      datatype: 'all'
-    c.process (input, output) ->
-      return unless input.has 'in'
-      cb = input.getData 'callback'
-      data = input.getData 'in'
-      cb data
-      output.done()
->>>>>>> 3af1cc61
 
   describe 'with an empty graph', ->
     g = null
