if typeof process isnt 'undefined' and process.execPath and process.execPath.match /node|iojs/
  chai = require 'chai' unless chai
  noflo = require '../src/lib/NoFlo.coffee'
else
  noflo = require 'noflo'

describe 'Component', ->
  describe 'with required ports', ->
    it 'should throw an error upon sending packet to an unattached required port', ->
      s2 = new noflo.internalSocket.InternalSocket
      c = new noflo.Component
        outPorts:
          required_port:
            required: true
          optional_port: {}
      c.outPorts.optional_port.attach s2
      chai.expect(-> c.outPorts.required_port.send('foo')).to.throw()

    it 'should be cool with an attached port', ->
      s1 = new noflo.internalSocket.InternalSocket
      s2 = new noflo.internalSocket.InternalSocket
      c = new noflo.Component
        inPorts:
          required_port:
            required: true
          optional_port: {}
      c.inPorts.required_port.attach s1
      c.inPorts.optional_port.attach s2
      f = ->
        s1.send 'some-more-data'
        s2.send 'some-data'
      chai.expect(f).to.not.throw()

  describe 'with component creation shorthand', ->
    it 'should make component creation easy', (done) ->
      c = new noflo.Component
        inPorts:
          in:
            datatype: 'string'
            required: true
            process: (event, packet, component) ->
              return unless event is 'data'
              chai.expect(packet).to.equal 'some-data'
              chai.expect(component).to.equal c

          just_processor: (event, packet, component) ->
            return unless event is 'data'
            chai.expect(packet).to.equal 'some-data'
            chai.expect(component).to.equal c
            done()

      s1 = new noflo.internalSocket.InternalSocket
      c.inPorts.in.attach s1
      c.inPorts.in.nodeInstance = c
      s2 = new noflo.internalSocket.InternalSocket
      c.inPorts.just_processor.attach s1
      c.inPorts.just_processor.nodeInstance = c
      s1.send 'some-data'
      s2.send 'some-data'

    it 'should throw errors if there is no error port', (done) ->
      c = new noflo.Component
        inPorts:
          in:
            datatype: 'string'
            required: true
            process: (event, packet, component) ->
              return unless event is 'data'
              chai.expect(packet).to.equal 'some-data'
              chai.expect(component).to.equal c
              chai.expect(-> c.error(new Error)).to.throw Error
              done()

      s1 = new noflo.internalSocket.InternalSocket
      c.inPorts.in.attach s1
      c.inPorts.in.nodeInstance = c
      s1.send 'some-data'

    it 'should throw errors if there is a non-attached error port', (done) ->
      c = new noflo.Component
        inPorts:
          in:
            datatype: 'string'
            required: true
            process: (event, packet, component) ->
              return unless event is 'data'
              chai.expect(packet).to.equal 'some-data'
              chai.expect(component).to.equal c
              chai.expect(-> c.error(new Error)).to.throw Error
              done()
        outPorts:
          error:
            datatype: 'object'
            required: true

      s1 = new noflo.internalSocket.InternalSocket
      c.inPorts.in.attach s1
      c.inPorts.in.nodeInstance = c
      s1.send 'some-data'

    it 'should not throw errors if there is a non-required error port', (done) ->
      c = new noflo.Component
        inPorts:
          in:
            datatype: 'string'
            required: true
            process: (event, packet, component) ->
              return unless event is 'data'
              chai.expect(packet).to.equal 'some-data'
              chai.expect(component).to.equal c
              c.error new Error
              done()
        outPorts:
          error:
            required: no

      s1 = new noflo.internalSocket.InternalSocket
      c.inPorts.in.attach s1
      c.inPorts.in.nodeInstance = c
      s1.send 'some-data'

    it 'should send errors if there is a connected error port', (done) ->
      grps = []
      c = new noflo.Component
        inPorts:
          in:
            datatype: 'string'
            required: true
            process: (event, packet, component) ->
              grps.push packet if event is 'begingroup'
              return unless event is 'data'
              chai.expect(packet).to.equal 'some-data'
              chai.expect(component).to.equal c
              c.error new Error, grps
        outPorts:
          error:
            datatype: 'object'

      s1 = new noflo.internalSocket.InternalSocket
      s2 = new noflo.internalSocket.InternalSocket
      groups = [
        'foo'
        'bar'
      ]
      s2.on 'begingroup', (grp) ->
        chai.expect(grp).to.equal groups.shift()
      s2.on 'data', (err) ->
        chai.expect(err).to.be.an.instanceOf Error
        chai.expect(groups.length).to.equal 0
        done()

      c.inPorts.in.attach s1
      c.outPorts.error.attach s2
      c.inPorts.in.nodeInstance = c
      s1.beginGroup 'foo'
      s1.beginGroup 'bar'
      s1.send 'some-data'

  describe 'defining ports with invalid names', ->
    it 'should throw an error with uppercase letters in inport', ->
      shorthand = ->
        c = new noflo.Component
          inPorts:
            fooPort: {}
      chai.expect(shorthand).to.throw()
    it 'should throw an error with uppercase letters in outport', ->
      shorthand = ->
        c = new noflo.Component
          outPorts:
            BarPort: {}
      chai.expect(shorthand).to.throw()
    it 'should throw an error with special characters in inport', ->
      shorthand = ->
        c = new noflo.Component
          inPorts:
            '$%^&*a': {}
      chai.expect(shorthand).to.throw()

  describe 'starting a component', ->

    it 'should flag the component as started', ->
      c = new noflo.Component
        inPorts:
          in:
            datatype: 'string'
            required: true
      i = new noflo.internalSocket.InternalSocket
      c.inPorts.in.attach(i)
      c.start()
      chai.expect(c.started).to.equal(true)
      chai.expect(c.isStarted()).to.equal(true)

  describe 'shutting down a component', ->

    it 'should flag the component as not started', ->
      c = new noflo.Component
        inPorts:
          in:
            datatype: 'string'
            required: true
      i = new noflo.internalSocket.InternalSocket
      c.inPorts.in.attach(i)
      c.start()
      c.shutdown()
      chai.expect(c.started).to.equal(false)
      chai.expect(c.isStarted()).to.equal(false)

  describe 'with object-based IPs', ->

    it 'should speak IP objects', (done) ->
      c = new noflo.Component
        inPorts:
          in:
            datatype: 'string'
            handle: (ip, component) ->
              chai.expect(ip).to.be.an 'object'
              chai.expect(ip.type).to.equal 'data'
              chai.expect(ip.groups).to.be.an 'array'
              chai.expect(ip.groups).to.eql ['foo']
              chai.expect(ip.data).to.be.a 'string'
              chai.expect(ip.data).to.equal 'some-data'

              c.outPorts.out.data 'bar',
                groups: ['foo']
        outPorts:
          out:
            datatype: 'string'

      s1 = new noflo.internalSocket.InternalSocket
      s2 = new noflo.internalSocket.InternalSocket

      s2.on 'ip', (ip) ->
        chai.expect(ip).to.be.an 'object'
        chai.expect(ip.type).to.equal 'data'
        chai.expect(ip.groups).to.be.an 'array'
        chai.expect(ip.groups).to.eql ['foo']
        chai.expect(ip.data).to.be.a 'string'
        chai.expect(ip.data).to.equal 'bar'
        done()

      c.inPorts.in.attach s1
      c.outPorts.out.attach s2

      s1.post new noflo.IP 'data', 'some-data',
        groups: ['foo']

    it 'should support substreams', (done) ->
      c = new noflo.Component
        inPorts:
          tags:
            datatype: 'string'
            handle: (ip) ->
              chai.expect(ip).to.be.an 'object'
              switch ip.type
                when 'openBracket'
                  c.str += "<#{ip.data}>"
                  c.level++
                when 'data'
                  c.str += ip.data
                when 'closeBracket'
                  c.str += "</#{ip.data}>"
                  c.level--
                  if c.level is 0
                    c.outPorts.html.data c.str
                    c.str = ''
        outPorts:
          html:
            datatype: 'string'
      c.str = ''
      c.level = 0

      d = new noflo.Component
        inPorts:
          bang:
            datatype: 'bang'
            handle: (ip) ->
              d.outPorts.tags.openBracket 'p'
              .openBracket 'em'
              .data 'Hello'
              .closeBracket 'em'
              .data ', '
              .openBracket 'strong'
              .data 'World!'
              .closeBracket 'strong'
              .closeBracket 'p'
        outPorts:
          tags:
            datatype: 'string'

      s1 = new noflo.internalSocket.InternalSocket
      s2 = new noflo.internalSocket.InternalSocket
      s3 = new noflo.internalSocket.InternalSocket

      s3.on 'ip', (ip) ->
        chai.expect(ip).to.be.an 'object'
        chai.expect(ip.type).to.equal 'data'
        chai.expect(ip.data).to.equal '<p><em>Hello</em>, <strong>World!</strong></p>'
        done()

      d.inPorts.bang.attach s1
      d.outPorts.tags.attach s2
      c.inPorts.tags.attach s2
      c.outPorts.html.attach s3

      s1.post new noflo.IP 'data', 'start'

  describe 'with process function', ->
    c = null
    sin1 = null
    sin2 = null
    sin3 = null
    sout1 = null
    sout2 = null

    beforeEach (done) ->
      sin1 = new noflo.internalSocket.InternalSocket
      sin2 = new noflo.internalSocket.InternalSocket
      sin3 = new noflo.internalSocket.InternalSocket
      sout1 = new noflo.internalSocket.InternalSocket
      sout2 = new noflo.internalSocket.InternalSocket
      done()

    it 'should trigger on IPs', (done) ->
      hadIPs = []
      c = new noflo.Component
        inPorts:
          foo: datatype: 'string'
          bar: datatype: 'string'
        outPorts:
          baz: datatype: 'boolean'
        process: (input, output) ->
          hadIPs = []
          hadIPs.push 'foo' if input.has 'foo'
          hadIPs.push 'bar' if input.has 'bar'
          output.sendDone baz: true

      c.inPorts.foo.attach sin1
      c.inPorts.bar.attach sin2
      c.outPorts.baz.attach sout1

      count = 0
      sout1.on 'ip', (ip) ->
        count++
        if count is 1
          chai.expect(hadIPs).to.eql ['foo']
        if count is 2
          chai.expect(hadIPs).to.eql ['foo', 'bar']
          done()

      sin1.post new noflo.IP 'data', 'first'
      sin2.post new noflo.IP 'data', 'second'

    it 'should not be triggered by non-triggering ports', (done) ->
      triggered = []
      c = new noflo.Component
        inPorts:
          foo:
            datatype: 'string'
            triggering: false
          bar: datatype: 'string'
        outPorts:
          baz: datatype: 'boolean'
        process: (input, output) ->
          triggered.push input.port.name
          output.sendDone baz: true

      c.inPorts.foo.attach sin1
      c.inPorts.bar.attach sin2
      c.outPorts.baz.attach sout1

      count = 0
      sout1.on 'ip', (ip) ->
        count++
        if count is 1
          chai.expect(triggered).to.eql ['bar']
        if count is 2
          chai.expect(triggered).to.eql ['bar', 'bar']
          done()

      sin1.post new noflo.IP 'data', 'first'
      sin2.post new noflo.IP 'data', 'second'
      sin1.post new noflo.IP 'data', 'first'
      sin2.post new noflo.IP 'data', 'second'

    it 'should fetch undefined for premature data', (done) ->
      c = new noflo.Component
        inPorts:
          foo:
            datatype: 'string'
          bar:
            datatype: 'boolean'
            triggering: false
            control: true
          baz:
            datatype: 'string'
            triggering: false
            control: true
        process: (input, output) ->
          return unless input.has 'foo'
          [foo, bar, baz] = input.getData 'foo', 'bar', 'baz'
          chai.expect(foo).to.be.a 'string'
          chai.expect(bar).to.be.undefined
          chai.expect(baz).to.be.undefined
          done()

      c.inPorts.foo.attach sin1
      c.inPorts.bar.attach sin2
      c.inPorts.baz.attach sin3

      sin1.post new noflo.IP 'data', 'AZ'
      sin2.post new noflo.IP 'data', true
      sin3.post new noflo.IP 'data', 'first'

    it 'should receive and send complete noflo.IP objects', (done) ->
      c = new noflo.Component
        inPorts:
          foo: datatype: 'string'
          bar: datatype: 'string'
        outPorts:
          baz: datatype: 'object'
        process: (input, output) ->
          return unless input.has 'foo', 'bar'
          [foo, bar] = input.get 'foo', 'bar'
          baz =
            foo: foo.data
            bar: bar.data
            groups: foo.groups
            type: bar.type
          output.sendDone
            baz: new noflo.IP 'data', baz,
              groups: ['baz']

      c.inPorts.foo.attach sin1
      c.inPorts.bar.attach sin2
      c.outPorts.baz.attach sout1

      sout1.once 'ip', (ip) ->
        chai.expect(ip).to.be.an 'object'
        chai.expect(ip.type).to.equal 'data'
        chai.expect(ip.data.foo).to.equal 'foo'
        chai.expect(ip.data.bar).to.equal 'bar'
        chai.expect(ip.data.groups).to.eql ['foo']
        chai.expect(ip.data.type).to.equal 'data'
        chai.expect(ip.groups).to.eql ['baz']
        done()

      sin1.post new noflo.IP 'data', 'foo',
        groups: ['foo']
      sin2.post new noflo.IP 'data', 'bar',
        groups: ['bar']

    it 'should receive and send just IP data if wanted', (done) ->
      c = new noflo.Component
        inPorts:
          foo: datatype: 'string'
          bar: datatype: 'string'
        outPorts:
          baz: datatype: 'object'
        process: (input, output) ->
          return unless input.has 'foo', 'bar'
          [foo, bar] = input.getData 'foo', 'bar'
          baz =
            foo: foo
            bar: bar
          output.sendDone
            baz: baz

      c.inPorts.foo.attach sin1
      c.inPorts.bar.attach sin2
      c.outPorts.baz.attach sout1

      sout1.once 'ip', (ip) ->
        chai.expect(ip).to.be.an 'object'
        chai.expect(ip.type).to.equal 'data'
        chai.expect(ip.data.foo).to.equal 'foo'
        chai.expect(ip.data.bar).to.equal 'bar'
        done()

      sin1.post new noflo.IP 'data', 'foo',
        groups: ['foo']
      sin2.post new noflo.IP 'data', 'bar',
        groups: ['bar']

    it 'should receive IPs and be able to selectively find them', (done) ->
      called = 0
      c = new noflo.Component
        inPorts:
          foo: datatype: 'string'
          bar: datatype: 'string'
        outPorts:
          baz: datatype: 'object'
        process: (input, output) ->
          validate = (ip) ->
            called++
            ip.type is 'data' and ip.data is 'hello'
          unless input.has 'foo', 'bar', validate
            return
          foo = input.get 'foo'
          while foo?.type isnt 'data'
            foo = input.get 'foo'
          bar = input.getData 'bar'
          output.sendDone
            baz: "#{foo.data}:#{bar}"

      c.inPorts.foo.attach sin1
      c.inPorts.bar.attach sin2
      c.outPorts.baz.attach sout1

      shouldHaveSent = false

      sout1.on 'ip', (ip) ->
        chai.expect(shouldHaveSent, 'Should not sent before its time').to.equal true
        chai.expect(ip).to.be.an 'object'
        chai.expect(ip.type).to.equal 'data'
        chai.expect(ip.data).to.equal 'hello:hello'
        chai.expect(called).to.equal 10
        done()

      sin1.post new noflo.IP 'openBracket', 'a'
      sin1.post new noflo.IP 'data', 'hello',
      sin1.post new noflo.IP 'closeBracket', 'a'
      shouldHaveSent = true
      sin2.post new noflo.IP 'data', 'hello'

    it 'should keep last value for controls', (done) ->
      c = new noflo.Component
        inPorts:
          foo: datatype: 'string'
          bar:
            datatype: 'string'
            control: true
        outPorts:
          baz: datatype: 'object'
        process: (input, output) ->
          return unless input.has 'foo', 'bar'
          [foo, bar] = input.getData 'foo', 'bar'
          baz =
            foo: foo
            bar: bar
          output.sendDone
            baz: baz

      c.inPorts.foo.attach sin1
      c.inPorts.bar.attach sin2
      c.outPorts.baz.attach sout1

      sout1.once 'ip', (ip) ->
        chai.expect(ip).to.be.an 'object'
        chai.expect(ip.type).to.equal 'data'
        chai.expect(ip.data.foo).to.equal 'foo'
        chai.expect(ip.data.bar).to.equal 'bar'
        sout1.once 'ip', (ip) ->
          chai.expect(ip).to.be.an 'object'
          chai.expect(ip.type).to.equal 'data'
          chai.expect(ip.data.foo).to.equal 'boo'
          chai.expect(ip.data.bar).to.equal 'bar'
          done()

      sin1.post new noflo.IP 'data', 'foo'
      sin2.post new noflo.IP 'data', 'bar'
      sin1.post new noflo.IP 'data', 'boo'

    it 'should keep last data-typed IP packet for controls', (done) ->
      c = new noflo.Component
        inPorts:
          foo: datatype: 'string'
          bar:
            datatype: 'string'
            control: true
        outPorts:
          baz: datatype: 'object'
        process: (input, output) ->
          return unless input.has 'foo', 'bar'
          [foo, bar] = input.getData 'foo', 'bar'
          baz =
            foo: foo
            bar: bar
          output.sendDone
            baz: baz

      c.inPorts.foo.attach sin1
      c.inPorts.bar.attach sin2
      c.outPorts.baz.attach sout1

      sout1.once 'ip', (ip) ->
        chai.expect(ip).to.be.an 'object'
        chai.expect(ip.type).to.equal 'data'
        chai.expect(ip.data.foo).to.equal 'foo'
        chai.expect(ip.data.bar).to.equal 'bar'
        sout1.once 'ip', (ip) ->
          chai.expect(ip).to.be.an 'object'
          chai.expect(ip.type).to.equal 'data'
          chai.expect(ip.data.foo).to.equal 'boo'
          chai.expect(ip.data.bar).to.equal 'bar'
          done()

      sin1.post new noflo.IP 'data', 'foo'
      sin2.post new noflo.IP 'openBracket'
      sin2.post new noflo.IP 'data', 'bar'
      sin2.post new noflo.IP 'closeBracket'
      sin1.post new noflo.IP 'data', 'boo'

    it 'should isolate packets with different scopes', (done) ->
      c = new noflo.Component
        inPorts:
          foo: datatype: 'string'
          bar: datatype: 'string'
        outPorts:
          baz: datatype: 'string'
        process: (input, output) ->
          return unless input.has 'foo', 'bar'
          [foo, bar] = input.getData 'foo', 'bar'
          output.sendDone
            baz: "#{foo} and #{bar}"

      c.inPorts.foo.attach sin1
      c.inPorts.bar.attach sin2
      c.outPorts.baz.attach sout1

      sout1.once 'ip', (ip) ->
        chai.expect(ip).to.be.an 'object'
        chai.expect(ip.type).to.equal 'data'
        chai.expect(ip.scope).to.equal '1'
        chai.expect(ip.data).to.equal 'Josh and Laura'
        sout1.once 'ip', (ip) ->
          chai.expect(ip).to.be.an 'object'
          chai.expect(ip.type).to.equal 'data'
          chai.expect(ip.scope).to.equal '2'
          chai.expect(ip.data).to.equal 'Jane and Luke'
          done()

      sin1.post new noflo.IP 'data', 'Josh', scope: '1'
      sin2.post new noflo.IP 'data', 'Luke', scope: '2'
      sin2.post new noflo.IP 'data', 'Laura', scope: '1'
      sin1.post new noflo.IP 'data', 'Jane', scope: '2'

    it 'should be able to change scope', (done) ->
      c = new noflo.Component
        inPorts:
          foo: datatype: 'string'
        outPorts:
          baz: datatype: 'string'
        process: (input, output) ->
          foo = input.getData 'foo'
          output.sendDone
            baz: new noflo.IP 'data', foo, scope: 'baz'

      c.inPorts.foo.attach sin1
      c.outPorts.baz.attach sout1

      sout1.once 'ip', (ip) ->
        chai.expect(ip).to.be.an 'object'
        chai.expect(ip.type).to.equal 'data'
        chai.expect(ip.scope).to.equal 'baz'
        chai.expect(ip.data).to.equal 'foo'
        done()

      sin1.post new noflo.IP 'data', 'foo', scope: 'foo'

    it 'should support integer scopes', (done) ->
      c = new noflo.Component
        inPorts:
          foo: datatype: 'string'
          bar: datatype: 'string'
        outPorts:
          baz: datatype: 'string'
        process: (input, output) ->
          return unless input.has 'foo', 'bar'
          [foo, bar] = input.getData 'foo', 'bar'
          output.sendDone
            baz: "#{foo} and #{bar}"

      c.inPorts.foo.attach sin1
      c.inPorts.bar.attach sin2
      c.outPorts.baz.attach sout1

      sout1.once 'ip', (ip) ->
        chai.expect(ip).to.be.an 'object'
        chai.expect(ip.type).to.equal 'data'
        chai.expect(ip.scope).to.equal 1
        chai.expect(ip.data).to.equal 'Josh and Laura'
        sout1.once 'ip', (ip) ->
          chai.expect(ip).to.be.an 'object'
          chai.expect(ip.type).to.equal 'data'
          chai.expect(ip.scope).to.equal 0
          chai.expect(ip.data).to.equal 'Jane and Luke'
          sout1.once 'ip', (ip) ->
            chai.expect(ip).to.be.an 'object'
            chai.expect(ip.type).to.equal 'data'
            chai.expect(ip.scope).to.be.null
            chai.expect(ip.data).to.equal 'Tom and Anna'
            done()

      sin1.post new noflo.IP 'data', 'Tom'
      sin1.post new noflo.IP 'data', 'Josh', scope: 1
      sin2.post new noflo.IP 'data', 'Luke', scope: 0
      sin2.post new noflo.IP 'data', 'Laura', scope: 1
      sin1.post new noflo.IP 'data', 'Jane', scope: 0
      sin2.post new noflo.IP 'data', 'Anna'

    it 'should preserve order between input and output', (done) ->
      c = new noflo.Component
        inPorts:
          msg: datatype: 'string'
          delay: datatype: 'int'
        outPorts:
          out: datatype: 'object'
        ordered: true
        process: (input, output) ->
          return unless input.has 'msg', 'delay'
          [msg, delay] = input.getData 'msg', 'delay'
          setTimeout ->
            output.sendDone
              out: { msg: msg, delay: delay }
          , delay

      c.inPorts.msg.attach sin1
      c.inPorts.delay.attach sin2
      c.outPorts.out.attach sout1

      sample = [
        { delay: 30, msg: "one" }
        { delay: 0, msg: "two" }
        { delay: 20, msg: "three" }
        { delay: 10, msg: "four" }
      ]

      sout1.on 'ip', (ip) ->
        chai.expect(ip.data).to.eql sample.shift()
        done() if sample.length is 0

      for ip in sample
        sin1.post new noflo.IP 'data', ip.msg
        sin2.post new noflo.IP 'data', ip.delay

    it 'should ignore order between input and output', (done) ->
      c = new noflo.Component
        inPorts:
          msg: datatype: 'string'
          delay: datatype: 'int'
        outPorts:
          out: datatype: 'object'
        ordered: false
        process: (input, output) ->
          return unless input.has 'msg', 'delay'
          [msg, delay] = input.getData 'msg', 'delay'
          setTimeout ->
            output.sendDone
              out: { msg: msg, delay: delay }
          , delay

      c.inPorts.msg.attach sin1
      c.inPorts.delay.attach sin2
      c.outPorts.out.attach sout1

      sample = [
        { delay: 30, msg: "one" }
        { delay: 0, msg: "two" }
        { delay: 20, msg: "three" }
        { delay: 10, msg: "four" }
      ]

      count = 0
      sout1.on 'ip', (ip) ->
        count++
        switch count
          when 1 then src = sample[1]
          when 2 then src = sample[3]
          when 3 then src = sample[2]
          when 4 then src = sample[0]
        chai.expect(ip.data).to.eql src
        done() if count is 4

      for ip in sample
        sin1.post new noflo.IP 'data', ip.msg
        sin2.post new noflo.IP 'data', ip.delay

    it 'should throw errors if there is no error port', (done) ->
      c = new noflo.Component
        inPorts:
          in:
            datatype: 'string'
            required: true
        process: (input, output) ->
          packet = input.get 'in'
          chai.expect(packet.data).to.equal 'some-data'
          chai.expect(-> output.done new Error 'Should fail').to.throw Error
          done()

      c.inPorts.in.attach sin1
      sin1.post new noflo.IP 'data', 'some-data'

    it 'should throw errors if there is a non-attached error port', (done) ->
      c = new noflo.Component
        inPorts:
          in:
            datatype: 'string'
            required: true
        outPorts:
          error:
            datatype: 'object'
            required: true
        process: (input, output) ->
          packet = input.get 'in'
          chai.expect(packet.data).to.equal 'some-data'
          chai.expect(-> output.sendDone new Error 'Should fail').to.throw Error
          done()

      c.inPorts.in.attach sin1
      sin1.post new noflo.IP 'data', 'some-data'

    it 'should not throw errors if there is a non-required error port', (done) ->
      c = new noflo.Component
        inPorts:
          in:
            datatype: 'string'
            required: true
        outPorts:
          error:
            required: no
        process: (input, output) ->
          packet = input.get 'in'
          chai.expect(packet.data).to.equal 'some-data'
          output.sendDone new Error 'Should not fail'
          done()

      c.inPorts.in.attach sin1
      sin1.post new noflo.IP 'data', 'some-data'

    it 'should send out string other port if there is only one port aside from error', (done) ->
      c = new noflo.Component
        inPorts:
          in:
            datatype: 'all'
            required: true
        outPorts:
          out:
            required: true
          error:
            required: false
        process: (input, output) ->
          packet = input.get 'in'
          output.sendDone 'some data'

      sout1.on 'ip', (ip) ->
        chai.expect(ip).to.be.an 'object'
        chai.expect(ip.data).to.equal 'some data'
        done()

      c.inPorts.in.attach sin1
      c.outPorts.out.attach sout1

      sin1.post new noflo.IP 'data', 'first'

    it 'should send object out other port if there is only one port aside from error', (done) ->
      c = new noflo.Component
        inPorts:
          in:
            datatype: 'all'
            required: true
        outPorts:
          out:
            required: true
          error:
            required: false
        process: (input, output) ->
          packet = input.get 'in'
          output.sendDone some: 'data'

      sout1.on 'ip', (ip) ->
        chai.expect(ip).to.be.an 'object'
        chai.expect(ip.data).to.eql some: 'data'
        done()

      c.inPorts.in.attach sin1
      c.outPorts.out.attach sout1

      sin1.post new noflo.IP 'data', 'first'

    it 'should throw an error if sending without specifying a port and there are multiple ports', (done) ->
      f = ->
        c = new noflo.Component
          inPorts:
            in:
              datatype: 'string'
              required: true
          outPorts:
            out:
              datatype: 'all'
            eh:
              required: no
          process: (input, output) ->
            output.sendDone 'test'

        c.inPorts.in.attach sin1
        sin1.post new noflo.IP 'data', 'some-data'
      chai.expect(f).to.throw Error
      done()

    it 'should send errors if there is a connected error port', (done) ->
      c = new noflo.Component
        inPorts:
          in:
            datatype: 'string'
            required: true
        outPorts:
          error:
            datatype: 'object'
        process: (input, output) ->
          packet = input.get 'in'
          chai.expect(packet.data).to.equal 'some-data'
          chai.expect(packet.scope).to.equal 'some-scope'
          output.sendDone new Error 'Should fail'

      sout1.on 'ip', (ip) ->
        chai.expect(ip).to.be.an 'object'
        chai.expect(ip.data).to.be.an.instanceOf Error
        chai.expect(ip.scope).to.equal 'some-scope'
        done()

      c.inPorts.in.attach sin1
      c.outPorts.error.attach sout1
      sin1.post new noflo.IP 'data', 'some-data',
        scope: 'some-scope'

    it 'should send substreams with multiple errors per activation', (done) ->
      c = new noflo.Component
        inPorts:
          in:
            datatype: 'string'
            required: true
        outPorts:
          error:
            datatype: 'object'
        process: (input, output) ->
          packet = input.get 'in'
          chai.expect(packet.data).to.equal 'some-data'
          chai.expect(packet.scope).to.equal 'some-scope'
          errors = []
          errors.push new Error 'One thing is invalid'
          errors.push new Error 'Another thing is invalid'
          output.sendDone errors

      expected = [
        '<'
        'One thing is invalid'
        'Another thing is invalid'
        '>'
      ]
      actual = []
      count = 0

      sout1.on 'ip', (ip) ->
        count++
        chai.expect(ip).to.be.an 'object'
        chai.expect(ip.scope).to.equal 'some-scope'
        actual.push '<' if ip.type is 'openBracket'
        actual.push '>' if ip.type is 'closeBracket'
        if ip.type is 'data'
          chai.expect(ip.data).to.be.an.instanceOf Error
          actual.push ip.data.message
        if count is 4
          chai.expect(actual).to.eql expected
          done()

      c.inPorts.in.attach sin1
      c.outPorts.error.attach sout1
      sin1.post new noflo.IP 'data', 'some-data',
        scope: 'some-scope'

    it 'should forward brackets for map-style components', (done) ->
      c = new noflo.Component
        inPorts:
          in:
            datatype: 'string'
        outPorts:
          out:
            datatype: 'string'
          error:
            datatype: 'object'
        process: (input, output) ->
          str = input.getData()
          if typeof str isnt 'string'
            return output.sendDone new Error 'Input is not string'
          output.pass str.toUpperCase()

      c.inPorts.in.attach sin1
      c.outPorts.out.attach sout1
      c.outPorts.error.attach sout2

      source = [
        '<'
        'foo'
        'bar'
        '>'
      ]
      actual = []
      count = 0

      sout1.on 'ip', (ip) ->
        data = switch ip.type
          when 'openBracket' then '<'
          when 'closeBracket' then '>'
          else ip.data
        chai.expect(data).to.equal source[count].toUpperCase()
        count++
        done() if count is 4

      sout2.on 'ip', (ip) ->
        return if ip.type isnt 'data'
        console.log 'Unexpected error', ip
        done ip.data

      for data in source
        switch data
          when '<' then sin1.post new noflo.IP 'openBracket'
          when '>' then sin1.post new noflo.IP 'closeBracket'
          else sin1.post new noflo.IP 'data', data

    it 'should forward brackets to error port in async components', (done) ->
      c = new noflo.Component
        inPorts:
          in:
            datatype: 'string'
        outPorts:
          out:
            datatype: 'string'
          error:
            datatype: 'object'
        process: (input, output) ->
          str = input.getData()
          setTimeout ->
            if typeof str isnt 'string'
              return output.sendDone new Error 'Input is not string'
            output.pass str.toUpperCase()
          , 10

      c.inPorts.in.attach sin1
      c.outPorts.out.attach sout1
      c.outPorts.error.attach sout2

      sout1.on 'ip', (ip) ->
        # done new Error "Unexpected IP: #{ip.type} #{ip.data}"

      count = 0
      sout2.on 'ip', (ip) ->
        count++
        switch count
          when 1
            chai.expect(ip.type).to.equal 'openBracket'
          when 2
            chai.expect(ip.type).to.equal 'data'
            chai.expect(ip.data).to.be.an 'error'
          when 3
            chai.expect(ip.type).to.equal 'closeBracket'
        done() if count is 3

      sin1.post new noflo.IP 'openBracket', 'foo'
      sin1.post new noflo.IP 'data', { bar: 'baz' }
      sin1.post new noflo.IP 'closeBracket', 'foo'

    it 'should not forward brackets if error port is not connected', (done) ->
      c = new noflo.Component
        inPorts:
          in:
            datatype: 'string'
        outPorts:
          out:
            datatype: 'string'
            required: true
          error:
            datatype: 'object'
            required: true
        process: (input, output) ->
          str = input.getData()
          setTimeout ->
            if typeof str isnt 'string'
              return output.sendDone new Error 'Input is not string'
            output.pass str.toUpperCase()
          , 10

      c.inPorts.in.attach sin1
      c.outPorts.out.attach sout1
      # c.outPorts.error.attach sout2

      sout1.on 'ip', (ip) ->
        done() if ip.type is 'closeBracket'

      sout2.on 'ip', (ip) ->
        done new Error "Unexpected error IP: #{ip.type} #{ip.data}"

      chai.expect ->
        sin1.post new noflo.IP 'openBracket', 'foo'
        sin1.post new noflo.IP 'data', 'bar'
        sin1.post new noflo.IP 'closeBracket', 'foo'
      .to.not.throw()

    it 'should support custom bracket forwarding mappings with auto-ordering', (done) ->
      c = new noflo.Component
        inPorts:
          msg:
            datatype: 'string'
          delay:
            datatype: 'int'
        outPorts:
          out:
            datatype: 'string'
          error:
            datatype: 'object'
        forwardBrackets:
          msg: ['out', 'error']
          delay: ['error']
        process: (input, output) ->
          return unless input.hasData 'msg', 'delay'
          [msg, delay] = input.getData 'msg', 'delay'
          if delay < 0
            return output.sendDone new Error 'Delay is negative'
          setTimeout ->
            output.sendDone
              out: { msg: msg, delay: delay }
          , delay

      c.inPorts.msg.attach sin1
      c.inPorts.delay.attach sin2
      c.outPorts.out.attach sout1
      c.outPorts.error.attach sout2

      sample = [
        { delay: 30, msg: "one" }
        { delay: 0, msg: "two" }
        { delay: 20, msg: "three" }
        { delay: 10, msg: "four" }
        { delay: -40, msg: 'five'}
      ]

      count = 0
      errCount = 0
      sout1.on 'ip', (ip) ->
        src = null
        switch count
          when 0
            chai.expect(ip.type).to.equal 'openBracket'
            chai.expect(ip.data).to.equal 'msg'
          when 5
            chai.expect(ip.type).to.equal 'closeBracket'
            chai.expect(ip.data).to.equal 'msg'
          else src = sample[count - 1]
        chai.expect(ip.data).to.eql src if src
        count++
        # done() if count is 6

      sout2.on 'ip', (ip) ->
        switch errCount
          when 0
            chai.expect(ip.type).to.equal 'openBracket'
            chai.expect(ip.data).to.equal 'msg'
          when 1
            chai.expect(ip.type).to.equal 'openBracket'
            chai.expect(ip.data).to.equal 'delay'
          when 2
            chai.expect(ip.type).to.equal 'data'
            chai.expect(ip.data).to.be.an.error
          when 3
            chai.expect(ip.type).to.equal 'closeBracket'
            chai.expect(ip.data).to.equal 'delay'
          when 4
            chai.expect(ip.type).to.equal 'closeBracket'
            chai.expect(ip.data).to.equal 'msg'
        errCount++
        done() if errCount is 5

      sin1.post new noflo.IP 'openBracket', 'msg'
      sin2.post new noflo.IP 'openBracket', 'delay'

      for ip in sample
        sin1.post new noflo.IP 'data', ip.msg
        sin2.post new noflo.IP 'data', ip.delay

      sin2.post new noflo.IP 'closeBracket', 'delay'
      sin1.post new noflo.IP 'closeBracket', 'msg'

    it 'should not apply auto-ordering if that option is false', (done) ->
      c = new noflo.Component
        inPorts:
          msg: datatype: 'string'
          delay: datatype: 'int'
        outPorts:
          out: datatype: 'object'
        ordered: false
        autoOrdering: false
        process: (input, output) ->
          # Skip brackets
          return input.get input.port.name if input.ip.type isnt 'data'
          return unless input.has 'msg', 'delay'
          [msg, delay] = input.getData 'msg', 'delay'
          setTimeout ->
            output.sendDone
              out: { msg: msg, delay: delay }
          , delay

      c.inPorts.msg.attach sin1
      c.inPorts.delay.attach sin2
      c.outPorts.out.attach sout1

      sample = [
        { delay: 30, msg: "one" }
        { delay: 0, msg: "two" }
        { delay: 20, msg: "three" }
        { delay: 10, msg: "four" }
      ]

      count = 0
      sout1.on 'ip', (ip) ->
        count++
        switch count
          when 1 then src = sample[1]
          when 2 then src = sample[3]
          when 3 then src = sample[2]
          when 4 then src = sample[0]
        chai.expect(ip.data).to.eql src
        done() if count is 4

      sin1.post new noflo.IP 'openBracket', 'msg'
      sin2.post new noflo.IP 'openBracket', 'delay'

      for ip in sample
        sin1.post new noflo.IP 'data', ip.msg
        sin2.post new noflo.IP 'data', ip.delay

      sin1.post new noflo.IP 'closeBracket', 'msg'
      sin2.post new noflo.IP 'closeBracket', 'delay'

    it 'should forward noflo.IP metadata for map-style components', (done) ->
      c = new noflo.Component
        inPorts:
          in:
            datatype: 'string'
        outPorts:
          out:
            datatype: 'string'
          error:
            datatype: 'object'
        process: (input, output) ->
          str = input.getData()
          if typeof str isnt 'string'
            return output.sendDone new Error 'Input is not string'
          output.pass str.toUpperCase()

      c.inPorts.in.attach sin1
      c.outPorts.out.attach sout1
      c.outPorts.error.attach sout2

      source = [
        'foo'
        'bar'
        'baz'
      ]
      count = 0
      sout1.on 'ip', (ip) ->
        chai.expect(ip.type).to.equal 'data'
        chai.expect(ip.count).to.be.a 'number'
        chai.expect(ip.length).to.be.a 'number'
        chai.expect(ip.data).to.equal source[ip.count].toUpperCase()
        chai.expect(ip.length).to.equal source.length
        count++
        done() if count is source.length

      sout2.on 'ip', (ip) ->
        console.log 'Unexpected error', ip
        done ip.data

      n = 0
      for str in source
        sin1.post new noflo.IP 'data', str,
          count: n++
          length: source.length

    it 'should be safe dropping IPs', (done) ->
      c = new noflo.Component
        inPorts:
          in:
            datatype: 'string'
        outPorts:
          out:
            datatype: 'string'
          error:
            datatype: 'object'
        process: (input, output) ->
          data = input.get 'in'
          data.drop()
          output.done()
          done()

      c.inPorts.in.attach sin1
      c.outPorts.out.attach sout1
      c.outPorts.error.attach sout2

      sout1.on 'ip', (ip) ->
        done ip

      sin1.post new noflo.IP 'data', 'foo',
        meta: 'bar'

    describe 'with custom callbacks', ->

      beforeEach (done) ->
        c = new noflo.Component
          inPorts:
            foo: datatype: 'string'
            bar:
              datatype: 'int'
              control: true
          outPorts:
            baz: datatype: 'object'
            err: datatype: 'object'
          ordered: true
          activateOnInput: false
          process: (input, output) ->
            return unless input.has 'foo', 'bar'
            [foo, bar] = input.getData 'foo', 'bar'
            if bar < 0 or bar > 1000
              return output.sendDone
                err: new Error "Bar is not correct: #{bar}"
            # Start capturing output
            input.activate()
            output.send
              baz: new noflo.IP 'openBracket'
            baz =
              foo: foo
              bar: bar
            output.send
              baz: baz
            setTimeout ->
              output.send
                baz: new noflo.IP 'closeBracket'
              output.done()
            , bar
        c.inPorts.foo.attach sin1
        c.inPorts.bar.attach sin2
        c.outPorts.baz.attach sout1
        c.outPorts.err.attach sout2
        done()

      it 'should fail on wrong input', (done) ->
        sout1.once 'ip', (ip) ->
          done new Error 'Unexpected baz'
        sout2.once 'ip', (ip) ->
          chai.expect(ip).to.be.an 'object'
          chai.expect(ip.data).to.be.an.error
          chai.expect(ip.data.message).to.contain 'Bar'
          done()

        sin1.post new noflo.IP 'data', 'fff'
        sin2.post new noflo.IP 'data', -120

      it 'should send substreams', (done) ->
        sample = [
          { bar: 30, foo: "one" }
          { bar: 0, foo: "two" }
        ]
        expected = [
          '<'
          'one'
          '>'
          '<'
          'two'
          '>'
        ]
        actual = []
        count = 0
        sout1.on 'ip', (ip) ->
          count++
          switch ip.type
            when 'openBracket'
              actual.push '<'
            when 'closeBracket'
              actual.push '>'
            else
              actual.push ip.data.foo
          if count is 6
            chai.expect(actual).to.eql expected
            done()
        sout2.once 'ip', (ip) ->
          done ip.data

        for item in sample
          sin2.post new noflo.IP 'data', item.bar
          sin1.post new noflo.IP 'data', item.foo

    describe 'using buffers', ->
      it 'should get from buffer using a name', (done) ->
        c = new noflo.Component
          inPorts:
            in:
              datatype: 'string'
          outPorts:
            out:
              datatype: 'string'
          process: (input, output) ->
            return unless input.has 'in', (ip) -> ip.type is 'data'
            buf = input.buffer.get 'in', (ip) -> ip.type is 'data'

            chai.expect(buf[0].data).to.eql 'foo'
            chai.expect(buf).to.eql input.ports.in.buffer
            done()

        c.inPorts.in.attach sin1
        sin1.post new noflo.IP 'data', 'foo'

      it 'should filter everything from the buffer using no name', (done) ->
        c = new noflo.Component
          inPorts:
            in:
              datatype: 'string'
          outPorts:
            out:
              datatype: 'string'
            error:
              datatype: 'object'
          process: (input, output) ->
            return unless input.has 'in', (ip) -> ip.type is 'data'
            originalBuffer = input.buffer.get()
            input.buffer.filter (ip) -> false
            buffer = input.buffer.get()

            chai.expect(originalBuffer.length).to.eql 1
            chai.expect(buffer).to.eql []
            done()

        c.inPorts.in.attach sin1
        sin1.post new noflo.IP 'data', 'foo'

      it 'should filter everything from the scoped buffer using no name', (done) ->
        c = new noflo.Component
          inPorts:
            in:
              datatype: 'string'
          outPorts:
            out:
              datatype: 'string'
            error:
              datatype: 'object'
          process: (input, output) ->
            return unless input.has 'in', (ip) -> ip.type is 'data'
            originalBuffer = input.buffer.get()
            input.buffer.filter (ip) -> false
            buffer = input.buffer.get()

            chai.expect(originalBuffer.length).to.eql 1
            chai.expect(buffer).to.eql []
            done()

        c.inPorts.in.attach sin1
        ip = new noflo.IP 'data', 'foo'
        ip.scope = 'eh'
        sin1.post ip

      it 'should find from the buffer using a name', (done) ->
        c = new noflo.Component
          inPorts:
            in:
              datatype: 'string'
          outPorts:
            out:
              datatype: 'string'
            error:
              datatype: 'object'
          process: (input, output) ->
            return unless input.has 'in', (ip) -> ip.type is 'data'
            bufferedData = input.buffer.find 'in', (ip) -> return if ip.data? then true else false

            chai.expect(bufferedData[0].data).to.eql 'foo'
            done()

        c.inPorts.in.attach sin1
        sin1.post new noflo.IP 'data', 'foo'

      it 'should get scoped buffer using a name ', (done) ->
        c = new noflo.Component
          inPorts:
            in:
              datatype: 'string'
          outPorts:
            out:
              datatype: 'string'
          process: (input, output) ->
            return unless input.has 'in', (ip) -> ip.type is 'data'
            buf = input.buffer.get 'in'
            chai.expect(buf).to.eql input.ports.in.scopedBuffer.eh
            done()

        c.inPorts.in.attach sin1
        ip = new noflo.IP 'data', 'foo'
        ip.scope = 'eh'
        sin1.post ip

      it 'should set a buffer using a name', (done) ->
        c = new noflo.Component
          inPorts:
            in:
              datatype: 'string'
          outPorts:
            out:
              datatype: 'string'
          process: (input, output) ->
            return unless input.has 'in', (ip) -> ip.type is 'data'
            input.buffer.set 'in', []
            bufferedData = input.buffer.get 'in'

            chai.expect(bufferedData).to.eql []
            done()

        c.inPorts.in.attach sin1
        sin1.post new noflo.IP 'data', 'foo'

      it 'should set a buffer without a name', (done) ->
        c = new noflo.Component
          inPorts:
            in:
              datatype: 'string'
          outPorts:
            out:
              datatype: 'string'
          process: (input, output) ->
            return unless input.has 'in', (ip) -> ip.type is 'data'
            input.buffer.set []
            bufferedData = input.buffer.get()

            chai.expect(bufferedData).to.eql []
            done()

        c.inPorts.in.attach sin1
        sin1.post new noflo.IP 'data', 'foo'

      it 'should set a scoped buffer using a name', (done) ->
        c = new noflo.Component
          inPorts:
            in:
              datatype: 'string'
          outPorts:
            out:
              datatype: 'string'
          process: (input, output) ->
            return unless input.has 'in', (ip) -> ip.type is 'data'
            input.buffer.set 'in', []
            bufferedData = input.buffer.get 'in'
            chai.expect(bufferedData).to.eql []
            done()

        c.inPorts.in.attach sin1
        ip = new noflo.IP 'data', 'foo'
        ip.scope = 'eh'
        sin1.post ip

      it 'should set a scoped buffer without a name', (done) ->
        c = new noflo.Component
          inPorts:
            in:
              datatype: 'string'
          outPorts:
            out:
              datatype: 'string'
          process: (input, output) ->
            return unless input.has 'in', (ip) -> ip.type is 'data'
            input.buffer.set []
            bufferedData = input.buffer.get()
            chai.expect(bufferedData).to.eql []
            done()

        c.inPorts.in.attach sin1
        ip = new noflo.IP 'data', 'foo'
        ip.scope = 'eh'
        sin1.post ip

    describe 'using streams', ->
      it 'should not trigger without a full stream without getting the whole stream', (done) ->
        c = new noflo.Component
          inPorts:
            in:
              datatype: 'string'
          outPorts:
            out:
              datatype: 'string'
          process: (input, output) ->
            if input.hasStream 'in'
              done new Error 'should never trigger this'

            if (input.has 'in', (ip) -> ip.type is 'closeBracket')
              done()

        c.forwardBrackets = {}
        c.inPorts.in.attach sin1

        sin1.post new noflo.IP 'openBracket'
        sin1.post new noflo.IP 'openBracket'
        sin1.post new noflo.IP 'openBracket'
        sin1.post new noflo.IP 'data', 'eh'
        sin1.post new noflo.IP 'closeBracket'

      it 'should trigger when forwardingBrackets because then it is only data with no brackets and is a full stream', (done) ->
        c = new noflo.Component
          inPorts:
            in:
              datatype: 'string'
          outPorts:
            out:
              datatype: 'string'
          process: (input, output) ->
            return unless input.hasStream 'in'
            done()
        c.forwardBrackets =
          in: ['out']

        c.inPorts.in.attach sin1
        sin1.post new noflo.IP 'data', 'eh'

      it 'should get full stream when it has a full stream, and it should clear it', (done) ->
        c = new noflo.Component
          inPorts:
            eh:
              datatype: 'string'
          outPorts:
            canada:
              datatype: 'string'
          process: (input, output) ->
            return unless input.hasStream 'eh'
            originalBuf = input.buffer.get 'eh'
            stream = input.getStream 'eh'
            afterStreamBuf = input.buffer.get 'eh'
            chai.expect(stream).to.eql originalBuf
            chai.expect(afterStreamBuf).to.eql []
            done()

        c.inPorts.eh.attach sin1
        sin1.post new noflo.IP 'openBracket'
        sin1.post new noflo.IP 'data', 'moose'
        sin1.post new noflo.IP 'closeBracket'

<<<<<<< HEAD
    describe 'with a simple ordered stream', ->
      it 'should send packets with brackets in expected order when synchronous', (done) ->
        received = []
        c = new noflo.Component
          inPorts:
            in:
              datatype: 'string'
          outPorts:
            out:
              datatype: 'string'
          process: (input, output) ->
            return unless input.has 'in'
            data = input.getData 'in'
            output.sendDone
              out: data
        c.nodeId = 'Issue465'
        c.inPorts.in.attach sin1
        c.outPorts.out.attach sout1

        sout1.on 'ip', (ip) ->
          if ip.type is 'openBracket'
            return unless ip.data
            received.push "< #{ip.data}"
            return
          if ip.type is 'closeBracket'
            return unless ip.data
            received.push "> #{ip.data}"
            return
          received.push ip.data
        sout1.on 'disconnect', ->
          chai.expect(received).to.eql [
            '< 1'
            '< 2'
            'A'
            '> 2'
            'B'
            '> 1'
          ]
          done()
        sin1.connect()
        sin1.beginGroup 1
        sin1.beginGroup 2
        sin1.send 'A'
        sin1.endGroup()
        sin1.send 'B'
        sin1.endGroup()
        sin1.disconnect()
      it 'should send packets with brackets in expected order when asynchronous', (done) ->
        received = []
        c = new noflo.Component
          inPorts:
            in:
              datatype: 'string'
          outPorts:
            out:
              datatype: 'string'
          process: (input, output) ->
            return unless input.has 'in'
            data = input.getData 'in'
            setTimeout ->
              output.sendDone
                out: data
            , 1
        c.nodeId = 'Issue465'
        c.inPorts.in.attach sin1
        c.outPorts.out.attach sout1

        sout1.on 'ip', (ip) ->
          if ip.type is 'openBracket'
            return unless ip.data
            received.push "< #{ip.data}"
            return
          if ip.type is 'closeBracket'
            return unless ip.data
            received.push "> #{ip.data}"
            return
          received.push ip.data
        sout1.on 'disconnect', ->
          chai.expect(received).to.eql [
            '< 1'
            '< 2'
            'A'
            '> 2'
            'B'
            '> 1'
          ]
          done()

        sin1.connect()
        sin1.beginGroup 1
        sin1.beginGroup 2
        sin1.send 'A'
        sin1.endGroup()
        sin1.send 'B'
        sin1.endGroup()
        sin1.disconnect()
=======
  describe 'with generator components', ->
    c = null
    sin1 = null
    sin2 = null
    sin3 = null
    sout1 = null
    sout2 = null
    before (done) ->
      c = new noflo.Component
        inPorts:
          interval:
            datatype: 'number'
            control: true
          start: datatype: 'bang'
          stop: datatype: 'bang'
        outPorts:
          out: datatype: 'bang'
          err: datatype: 'object'
        timer: null
        ordered: false
        autoOrdering: false
        process: (input, output, context) ->
          return unless input.has 'interval'
          if input.has 'start'
            start = input.get 'start'
            interval = parseInt input.getData 'interval'
            clearInterval @timer if @timer
            @timer = setInterval ->
              context.activate()
              setTimeout ->
                output.ports.out.sendIP new noflo.IP 'data', true
                context.deactivate()
              , 5 # delay of 3 to test async
            , interval
          if input.has 'stop'
            stop = input.get 'stop'
            clearInterval @timer if @timer
          output.done()

      sin1 = new noflo.internalSocket.InternalSocket
      sin2 = new noflo.internalSocket.InternalSocket
      sin3 = new noflo.internalSocket.InternalSocket
      sout1 = new noflo.internalSocket.InternalSocket
      sout2 = new noflo.internalSocket.InternalSocket
      c.inPorts.interval.attach sin1
      c.inPorts.start.attach sin2
      c.inPorts.stop.attach sin3
      c.outPorts.out.attach sout1
      c.outPorts.err.attach sout2
      done()

    it 'should emit start event when started', (done) ->
      c.on 'start', ->
        chai.expect(c.started).to.be.true
        done()
      c.start()

    it 'should emit activate/deactivate event on every tick', (done) ->
      @timeout 100
      count = 0
      dcount = 0
      c.on 'activate', (load) ->
        count++
      c.on 'deactivate', (load) ->
        dcount++
        # Stop when the stack of processes grows
        if count is 3 and dcount is 3
          sin3.post new noflo.IP 'data', true
          done()
      sin1.post new noflo.IP 'data', 2
      sin2.post new noflo.IP 'data', true

    it 'should emit end event when stopped and no activate after it', (done) ->
      c.on 'end', ->
        chai.expect(c.started).to.be.false
        done()
      c.on 'activate', (load) ->
        unless c.started
          done new Error 'Unexpected activate after end'
      c.shutdown()
>>>>>>> da635f66
<|MERGE_RESOLUTION|>--- conflicted
+++ resolved
@@ -1636,7 +1636,6 @@
         sin1.post new noflo.IP 'data', 'moose'
         sin1.post new noflo.IP 'closeBracket'
 
-<<<<<<< HEAD
     describe 'with a simple ordered stream', ->
       it 'should send packets with brackets in expected order when synchronous', (done) ->
         received = []
@@ -1733,7 +1732,7 @@
         sin1.send 'B'
         sin1.endGroup()
         sin1.disconnect()
-=======
+
   describe 'with generator components', ->
     c = null
     sin1 = null
@@ -1813,5 +1812,4 @@
       c.on 'activate', (load) ->
         unless c.started
           done new Error 'Unexpected activate after end'
-      c.shutdown()
->>>>>>> da635f66
+      c.shutdown()