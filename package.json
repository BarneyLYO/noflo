{
  "name": "noflo",
  "description": "Flow-Based Programming environment for JavaScript",
  "keywords": [
    "fbp",
    "workflow",
    "flow"
  ],
  "author": "Henri Bergius <henri.bergius@iki.fi>",
  "version": "0.5.13",
  "license": "MIT",
  "engines": {
    "node": ">=0.6.0"
  },
  "dependencies": {
<<<<<<< HEAD
    "babel-core": "^5.8.23",
    "cli": ">=0.3.7",
    "cli-color": ">=0.2.1",
    "coffee-script": ">=1.1.0",
    "fbp": "1.1.x",
    "npmlog": "0.0.x",
=======
    "babel-core": "5.8.24",
    "cli": "0.9.0",
    "cli-color": "0.3.3",
    "coffee-script": "1.9.3",
    "eval": "0.1.0",
    "fbp": "1.1.2",
    "npmlog": "0.0.6",
>>>>>>> da04b519
    "read-installed": "2.0.7",
    "shell": "0.2.10",
    "underscore": "1.8.2"
  },
  "devDependencies": {
    "chai": "1.9.2",
    "chai-json-schema": "1.1.0",
    "grunt": "0.4.4",
    "grunt-cli": "0.1.12",
    "grunt-coffeelint": "0.0.13",
    "grunt-contrib-coffee": "0.11.1",
    "grunt-contrib-connect": "0.8.0",
    "grunt-contrib-uglify": "0.6.0",
    "grunt-contrib-watch": "~0.6.1",
    "grunt-mocha-phantomjs": "0.7.0",
    "grunt-mocha-test": "^0.12.7",
    "grunt-noflo-browser": "0.1.10",
    "grunt-noflo-manifest": "^0.1.11",
    "mocha": "1.21.5"
  },
  "main": "./lib/NoFlo",
  "bin": {
    "noflo": "./bin/noflo"
  },
  "homepage": "http://noflojs.org/",
  "repository": {
    "type": "git",
    "url": "git://github.com/noflo/noflo.git"
  },
  "scripts": {
    "test": "./node_modules/.bin/grunt test"
  },
  "docco_husky": {
    "output_dir": "docs",
    "project_name": "NoFlo"
  }
}<|MERGE_RESOLUTION|>--- conflicted
+++ resolved
@@ -13,22 +13,12 @@
     "node": ">=0.6.0"
   },
   "dependencies": {
-<<<<<<< HEAD
-    "babel-core": "^5.8.23",
-    "cli": ">=0.3.7",
-    "cli-color": ">=0.2.1",
-    "coffee-script": ">=1.1.0",
-    "fbp": "1.1.x",
-    "npmlog": "0.0.x",
-=======
     "babel-core": "5.8.24",
     "cli": "0.9.0",
     "cli-color": "0.3.3",
     "coffee-script": "1.9.3",
-    "eval": "0.1.0",
     "fbp": "1.1.2",
     "npmlog": "0.0.6",
->>>>>>> da04b519
     "read-installed": "2.0.7",
     "shell": "0.2.10",
     "underscore": "1.8.2"
