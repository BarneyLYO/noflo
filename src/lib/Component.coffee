--- conflicted
+++ resolved
@@ -184,7 +184,6 @@
 class ProcessContext
   constructor: (@ip, @nodeInstance, @port, @result) ->
     @scope = @ip.scope
-<<<<<<< HEAD
     @activated = false
     @deactivated = false
   activate: ->
@@ -203,9 +202,7 @@
     @port = @context.port
     @result = @context.result
     @scope = @context.scope
-=======
     @buffer = new PortBuffer(@)
->>>>>>> ebc06066
 
   # Sets component state to `activated`
   activate: ->
