# The main NoFlo runner

internalSocket = require "./internalSocket"
component = require "./Component"
port = require "./Port"
graph = require "./graph"
fs = require "fs"

class NoFlo
    processes: []

    load: (component) ->
        if typeof component is "object"
            return component
        try
            return require component
        catch error
            try
                return require "../components/#{component}"
            catch localError
                # Throw the original error instead
                throw error

    addNode: (node) ->
        process = {}

        if node.component
            process.component = @load node.component

        process.id = node.id

        if node.config and process.component.initialize
            process.component.initialize node.config

        @processes.push process

    getNode: (id) ->
        for process in @processes
            if process.id is id
                return process
        null

    connectPort: (socket, process, port, inbound) ->
        if inbound
            ports = process.component.getOutputs()
            socket.from = 
                process: process
                port: port
        else
            ports = process.component.getInputs()
            socket.to = 
                process: process
                port: port

        unless ports[port]
            throw new Error "No such port #{port} in #{process.id}"

        ports[port] socket

    addEdge: (edge) ->
        socket = internalSocket.createSocket()
        logSocket = (message) ->
            #console.error "#{edge.from.node}:#{socket.from.port} -> #{edge.to.node}:#{socket.to.port} #{message}"
        socket.on "connect", ->
            logSocket "CONN"
        socket.on "disconnect", ->
            logSocket "DISC"
        socket.on "data", ->
            logSocket "DATA"

        from = @getNode edge.from.node
        unless from
            throw new Error "No process defined for outbound node #{edge.from.node}"
        to = @getNode edge.to.node
        unless to
            throw new Error "No process defined for inbound node #{edge.to.node}"

        @connectPort socket, from, edge.from.port, true
        @connectPort socket, to, edge.to.port, false

    addInitial: (initializer) ->
        socket = internalSocket.createSocket()
        to = @getNode initializer.to.node
        unless to
            throw new Error "No process defined for inbound node #{initializer.to.node}"
        @connectPort socket, to, initializer.to.port, false
        socket.connect()
        socket.send initializer.from.data
        socket.disconnect()

exports.createNetwork = (graph) ->
    network = new NoFlo()

    network.addNode node for node in graph.nodes
    network.addEdge edge for edge in graph.edges
    network.addInitial initializer for initializer in graph.initializers

<<<<<<< HEAD
exports.graph = graph
exports.Component = component.Component
exports.Port = component.Port
=======
    network

exports.loadFile = (file, success) ->
    fs.readFile "#{file}.json", "utf-8", (err, data) ->
        if err
            throw err

        definition = JSON.parse data
        app = graph.createGraph definition.properties.name
        
        for id, def of definition.processes
            app.addNode id, def.component

        for conn in definition.connections
            if conn.data
                app.addInitial conn.data, conn.tgt.process, conn.tgt.port
                continue
            app.addEdge conn.src.process, conn.src.port, conn.tgt.process, conn.tgt.port

        success exports.createNetwork app

exports.graph = graph
>>>>>>> 31334f6b
<|MERGE_RESOLUTION|>--- conflicted
+++ resolved
@@ -95,11 +95,6 @@
     network.addEdge edge for edge in graph.edges
     network.addInitial initializer for initializer in graph.initializers
 
-<<<<<<< HEAD
-exports.graph = graph
-exports.Component = component.Component
-exports.Port = component.Port
-=======
     network
 
 exports.loadFile = (file, success) ->
@@ -122,4 +117,5 @@
         success exports.createNetwork app
 
 exports.graph = graph
->>>>>>> 31334f6b
+exports.Component = component.Component
+exports.Port = component.Port